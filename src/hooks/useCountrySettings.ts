--- conflicted
+++ resolved
@@ -189,14 +189,8 @@
     isLoading,
     error: queryError,
     editingCountry,
-<<<<<<< HEAD
-    isCreating,
-    isUpdating: updateMutation.isPending,
-    isCreatingMutation: createMutation.isPending,
-=======
     isCreating: createMutation.isPending,
     isUpdating: updateMutation.isPending,
->>>>>>> 5dd3ec18
     isDeleting: deleteMutation.isPending,
     handleAddNewClick,
     handleEditClick,
