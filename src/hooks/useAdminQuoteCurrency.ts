--- conflicted
+++ resolved
@@ -56,47 +56,8 @@
     const originCurrency = currencyService.getCurrencyForCountrySync(originCountry);
     const destinationCurrency = currencyService.getCurrencyForCountrySync(destinationCountry);
 
-<<<<<<< HEAD
-    // Get exchange rate from quote data with fallback calculation
-    let exchangeRate = quote.calculation_data?.exchange_rate?.rate || 
-                      quote.exchange_rate || 
-                      1;
-
-    // ✅ FALLBACK: If rate is 1 but countries are different, calculate real rate
-    if (exchangeRate === 1 && originCountry !== destinationCountry) {
-      try {
-        // Attempt to calculate exchange rate from country settings
-        const fallbackMap = currencyService.getFallbackCountryCurrencyMapSync();
-        const originCurrencySync = fallbackMap.get(originCountry) || 'USD';
-        const destCurrencySync = fallbackMap.get(destinationCountry) || 'USD';
-        
-        if (originCurrencySync !== destCurrencySync) {
-          // Simple cross-rate calculation using known rates
-          const commonRates: Record<string, number> = {
-            'USD': 1,
-            'INR': 83.15,
-            'NPR': 133.2,
-            'EUR': 0.85,
-            'GBP': 0.76,
-          };
-          
-          const originRate = commonRates[originCurrencySync];
-          const destRate = commonRates[destCurrencySync];
-          
-          if (originRate && destRate) {
-            const calculatedRate = destRate / originRate;
-            console.log(`🔄 [FALLBACK] Calculated exchange rate for ${originCountry}→${destinationCountry}: ${calculatedRate}`);
-            exchangeRate = calculatedRate;
-          }
-        }
-      } catch (error) {
-        console.warn('⚠️ [FALLBACK] Could not calculate fallback exchange rate:', error);
-      }
-    }
-=======
     // Get exchange rate from quote data
     const exchangeRate = quote.calculation_data?.exchange_rate?.rate || quote.exchange_rate || 1;
->>>>>>> 3ffb7240
 
     // Get currency symbols
     const originSymbol = currencyService.getCurrencySymbolSync(originCurrency);
