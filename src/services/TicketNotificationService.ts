--- conflicted
+++ resolved
@@ -70,14 +70,9 @@
         .select(
           `
           user_id,
-<<<<<<< HEAD
-          profiles(email, full_name)
-        `)
-=======
           profiles!inner(email, full_name)
         `,
         )
->>>>>>> 3ffb7240
         .eq('role', 'admin');
 
       if (error) {
@@ -86,13 +81,8 @@
       }
 
       const emails = adminRoles
-<<<<<<< HEAD
-        ?.map(role => (role.profiles as any)?.email)
-        ?.filter(email => email && email.includes('@')) || [];
-=======
         .map((role) => (role.profiles as any)?.email)
         .filter((email) => email && email.includes('@'));
->>>>>>> 3ffb7240
 
       return emails.length > 0 ? emails : ['admin@iwishbag.com'];
     } catch (error) {
